/**
 * YouTube Chat Extension - Minimal Design
 * Clean, modern, productivity-focused interface
 */

/* CSS Variables for Minimal Theme */
:root {
  /* Colors - Simple and Clean */
  --bg-primary: #ffffff;
  --bg-secondary: #f8f9fa;
  --bg-tertiary: #f3f4f6;
  --text-primary: #1f2937;
  --text-secondary: #6b7280;
  --text-tertiary: #9ca3af;
  --border-light: #e5e7eb;
  --border-default: #d1d5db;
  --accent-blue: #3b82f6;
  --accent-blue-hover: #2563eb;
  --accent-green: #10b981;
  --accent-red: #ef4444;
  
  /* Shadows - Subtle depth */
  --shadow-sm: 0 1px 2px 0 rgba(0, 0, 0, 0.05);
  --shadow-default: 0 1px 3px 0 rgba(0, 0, 0, 0.1), 0 1px 2px 0 rgba(0, 0, 0, 0.06);
  --shadow-md: 0 4px 6px -1px rgba(0, 0, 0, 0.1), 0 2px 4px -1px rgba(0, 0, 0, 0.06);
  --shadow-lg: 0 10px 15px -3px rgba(0, 0, 0, 0.1), 0 4px 6px -2px rgba(0, 0, 0, 0.05);
  --shadow-xl: 0 20px 25px -5px rgba(0, 0, 0, 0.1), 0 10px 10px -5px rgba(0, 0, 0, 0.04);
  
  /* Spacing */
  --space-xs: 4px;
  --space-sm: 8px;
  --space-md: 16px;
  --space-lg: 24px;
  --space-xl: 32px;
  
  /* Border Radius */
  --radius-sm: 6px;
  --radius-md: 8px;
  --radius-lg: 12px;
  --radius-xl: 16px;
  --radius-full: 9999px;
  
  /* Transitions */
  --transition-fast: all 0.15s ease;
  --transition-base: all 0.2s ease;
  --transition-slow: all 0.3s ease;

  /* Status Colors */
  --status-connected: #10b981;
  --status-disconnected: #ef4444;
  --status-connecting: #f59e0b;
}

/* Chat Container - Clean Card Design */
.youtube-chat-extension {
  position: fixed;
  bottom: 20px;
  right: 20px;
  width: 380px;
  height: 600px;
  background: var(--bg-primary);
  border-radius: var(--radius-xl);
  box-shadow: 0 4px 6px -1px rgba(0, 0, 0, 0.1), 0 2px 4px -1px rgba(0, 0, 0, 0.06);
  display: flex;
  flex-direction: column;
  font-family: -apple-system, BlinkMacSystemFont, 'Segoe UI', Roboto, 'Helvetica Neue', Arial, sans-serif;
  font-weight: 400;
  z-index: 2147483647;
  transition: var(--transition-base);
  overflow: hidden;
  opacity: 0;
  transform: translateY(20px);
}

.youtube-chat-extension.visible {
  opacity: 1;
  transform: translateY(0);
}

.youtube-chat-extension.minimized {
  height: 56px;
  overflow: hidden;
}

.youtube-chat-extension.minimized .chat-messages,
.youtube-chat-extension.minimized .chat-input-container {
  display: none;
}

/* Header - Simple and Clean */
.chat-header {
  padding: 16px 20px;
  background: var(--bg-primary);
  border-bottom: 1px solid var(--border-light);
  display: flex;
  justify-content: space-between;
  align-items: center;
  cursor: move;
  user-select: none;
}

.chat-title {
  font-size: 18px;
  font-weight: 600;
  color: var(--text-primary);
  letter-spacing: -0.02em;
  display: flex;
  align-items: center;
  gap: var(--space-sm);
}

.chat-title::before {
  content: '💬';
  font-size: 20px;
<<<<<<< HEAD
}

.header-left {
  display: flex;
  align-items: center;
  gap: 8px;
}

.header-controls {
  display: flex;
=======
}

.header-left {
  display: flex;
  align-items: center;
  gap: 8px;
}

.header-controls {
  display: flex;
>>>>>>> 34a5914f
  gap: 4px;
}

/* Header Action Buttons - Emoji Style */
.new-chat,
.history,
.export-chat {
  background: transparent;
  border: none;
  font-size: 18px;
  cursor: pointer;
  padding: 6px;
  border-radius: 6px;
  transition: var(--transition-fast);
  display: flex;
  align-items: center;
  justify-content: center;
  width: 32px;
  height: 32px;
}

.new-chat:hover,
.history:hover,
.export-chat:hover {
  opacity: 0.7;
<<<<<<< HEAD
=======
  background: var(--bg-secondary);
}

/* Window Control Buttons */
.minimize,
.close {
  background: transparent;
  border: none;
  color: var(--text-secondary);
  cursor: pointer;
  padding: 6px;
  border-radius: 6px;
  font-size: 16px;
  transition: var(--transition-fast);
  display: flex;
  align-items: center;
  justify-content: center;
  width: 28px;
  height: 28px;
}

.minimize:hover,
.close:hover {
>>>>>>> 34a5914f
  background: var(--bg-secondary);
}

<<<<<<< HEAD
/* Window Control Buttons */
.minimize,
.close {
  background: transparent;
  border: none;
  color: var(--text-secondary);
  cursor: pointer;
  padding: 6px;
  border-radius: 6px;
  font-size: 16px;
  transition: var(--transition-fast);
  display: flex;
  align-items: center;
  justify-content: center;
  width: 28px;
  height: 28px;
}

.minimize:hover,
.close:hover {
  background: var(--bg-secondary);
  color: var(--text-primary);
}

.close {
  font-size: 20px;
=======
.close {
  font-size: 20px;
}

/* Connection Status Indicator */
.connection-status {
  width: 8px;
  height: 8px;
  border-radius: 50%;
  transition: var(--transition-base);
  margin-left: 8px;
}

.connection-status.connected {
  background: var(--status-connected);
  box-shadow: 0 0 0 2px rgba(16, 185, 129, 0.2);
}

.connection-status.disconnected {
  background: var(--status-disconnected);
  box-shadow: 0 0 0 2px rgba(239, 68, 68, 0.2);
  animation: pulse-red 2s infinite;
}

.connection-status.connecting {
  background: var(--status-connecting);
  box-shadow: 0 0 0 2px rgba(245, 158, 11, 0.2);
  animation: pulse-orange 1s infinite;
}

@keyframes pulse-red {
  0%, 100% {
    opacity: 1;
  }
  50% {
    opacity: 0.5;
  }
}

@keyframes pulse-orange {
  0%, 100% {
    opacity: 1;
  }
  50% {
    opacity: 0.7;
  }
>>>>>>> 34a5914f
}

/* Messages Container */
.chat-messages {
  flex: 1;
  overflow-y: auto;
  padding: var(--space-lg);
  background: var(--bg-primary);
  scroll-behavior: smooth;
}

/* Simple Scrollbar */
.chat-messages::-webkit-scrollbar {
  width: 6px;
}

.chat-messages::-webkit-scrollbar-track {
  background: transparent;
}

.chat-messages::-webkit-scrollbar-thumb {
  background: var(--border-default);
  border-radius: 3px;
}

.chat-messages::-webkit-scrollbar-thumb:hover {
  background: var(--text-tertiary);
}

/* Message Bubbles */
.message {
  margin-bottom: 16px;
  animation: messageEnter 0.2s ease;
  position: relative;
}

@keyframes messageEnter {
  from {
    opacity: 0;
    transform: translateY(10px);
  }
  to {
    opacity: 1;
    transform: translateY(0);
  }
}

.message.user {
  display: flex;
  justify-content: flex-end;
}

.message.assistant,
.message.system {
  display: flex;
  justify-content: flex-start;
}

.content {
  max-width: 80%;
  padding: 12px 16px;
  border-radius: 18px;
  font-size: 14px;
  line-height: 1.6;
  word-wrap: break-word;
  transition: var(--transition-fast);
}

/* User Messages */
.message.user .content {
  background: #2563eb;
  color: white;
  border-bottom-right-radius: 4px;
  box-shadow: 0 1px 2px 0 rgba(0, 0, 0, 0.05);
}

/* Assistant Messages */
.message.assistant .content {
  background: #f3f4f6;
  color: var(--text-primary);
  border-bottom-left-radius: 4px;
  box-shadow: 0 1px 2px 0 rgba(0, 0, 0, 0.05);
}

/* System Messages */
.message.system .content {
  background: var(--bg-tertiary);
  color: var(--text-secondary);
  font-style: italic;
  text-align: center;
  max-width: 90%;
}

/* Message Formatting */
.content p {
  margin: 0 0 0.75em 0;
}

.content p:last-child {
  margin-bottom: 0;
}

.content strong {
  font-weight: 600;
}

/* Clean Headings */
.content h3 {
  font-size: 16px;
  font-weight: 500;
  margin: 1em 0 0.5em 0;
  color: var(--text-primary);
}

.content h4 {
  font-size: 14px;
  font-weight: 500;
  margin: 0.8em 0 0.4em 0;
  color: var(--text-secondary);
}

/* Clean Lists */
.message-content .chat-list {
  margin: 0.5em 0;
  padding-left: 1.2em;
}

.message-content .chat-list li {
  margin: 0.3em 0;
  color: var(--text-primary);
}

/* Typing Indicator */
.typing-indicator {
  display: flex;
  align-items: center;
  gap: 4px;
  padding: var(--space-sm) var(--space-md);
  background: var(--bg-secondary);
  border: 1px solid var(--border-light);
  border-radius: var(--radius-lg);
  border-bottom-left-radius: var(--space-xs);
  width: fit-content;
}

.typing-dot {
  width: 6px;
  height: 6px;
  background: var(--text-tertiary);
  border-radius: 50%;
  animation: typingBounce 1.4s infinite ease-in-out;
}

.typing-dot:nth-child(1) { animation-delay: -0.32s; }
.typing-dot:nth-child(2) { animation-delay: -0.16s; }

/* Enhanced Markdown Styling - Blue Theme */
:root {
  /* Blue color scheme */
  --accent-blue: #3b82f6;
  --accent-blue-light: #60a5fa;
  --accent-blue-lighter: #93c5fd;
  --accent-blue-dark: #2563eb;
  --accent-blue-darker: #1d4ed8;
  --code-bg: #1e293b;
  --code-border: #334155;
}

/* Headers with gradients */
.markdown-h1 {
  font-size: 1.5em;
  font-weight: 700;
  margin: 1em 0 0.5em 0;
  background: linear-gradient(135deg, var(--accent-blue), var(--accent-blue-light));
  -webkit-background-clip: text;
  -webkit-text-fill-color: transparent;
  background-clip: text;
  display: flex;
  align-items: center;
  gap: 0.3em;
}

.markdown-h1::before {
  content: "📌";
  -webkit-text-fill-color: initial;
  font-size: 0.9em;
}

.markdown-h2 {
  font-size: 1.3em;
  font-weight: 600;
  margin: 0.8em 0 0.4em 0;
  color: var(--accent-blue-dark);
  display: flex;
  align-items: center;
  gap: 0.3em;
}

.markdown-h2::before {
  content: "▸";
  color: var(--accent-blue);
  font-size: 1.2em;
}

.markdown-h3, .markdown-h4, .markdown-h5, .markdown-h6 {
  font-weight: 600;
  margin: 0.6em 0 0.3em 0;
  color: var(--accent-blue-dark);
}

.markdown-h3 { font-size: 1.1em; }
.markdown-h4 { font-size: 1.05em; }
.markdown-h5 { font-size: 1em; }
.markdown-h6 { font-size: 0.95em; opacity: 0.9; }

/* Section Headers (numbered with Step) */
.markdown-section-header {
  font-size: 1.2em;
  font-weight: 600;
  margin: 1.5em 0 0.6em 0;
  color: var(--accent-blue-dark);
  padding-top: 0.5em;
}

/* First section header - less top margin */
.markdown-section-header:first-child {
  margin-top: 0.5em;
}

/* Subheadings/Labels */
.markdown-subheading {
  font-weight: 600;
  color: var(--accent-blue-dark);
  margin: 0.6em 0 0.2em 0;
  font-size: 1.05em;
  display: block;
}

/* Ordered lists with gradient badges */
.markdown-ol {
  counter-reset: item;
  list-style: none;
  padding-left: 0;
  margin: 0.3em 0;
}

.markdown-ol li {
  counter-increment: item;
  display: flex;
  align-items: flex-start;
  gap: 0.5em;
  margin: 0.2em 0;
  position: relative;
  padding-left: 2em;
  line-height: 1.4;
}

.markdown-ol li::before {
  content: counter(item);
  position: absolute;
  left: 0;
  top: 0.1em;
  width: 1.5em;
  height: 1.5em;
  background: linear-gradient(135deg, var(--accent-blue), var(--accent-blue-light));
  color: white;
  border-radius: 50%;
  display: flex;
  align-items: center;
  justify-content: center;
  font-size: 0.85em;
  font-weight: 600;
  transition: transform 0.2s ease;
}

.markdown-ol li:hover::before {
  transform: scale(1.1);
}

/* Unordered lists with animated dots */
.markdown-ul {
  list-style: none;
  padding-left: 0;
  margin: 0.3em 0;
}

.markdown-ul li {
  display: flex;
  align-items: flex-start;
  gap: 0.5em;
  margin: 0.2em 0;
  position: relative;
  padding-left: 1.5em;
  line-height: 1.4;
}

.markdown-ul li::before {
  content: "";
  position: absolute;
  left: 0;
  top: 0.6em;
  width: 0.6em;
  height: 0.6em;
  background: linear-gradient(135deg, var(--accent-blue), var(--accent-blue-light));
  border-radius: 50%;
  transition: all 0.3s ease;
}

.markdown-ul li:hover::before {
  transform: scale(1.3);
  box-shadow: 0 0 10px var(--accent-blue-light);
}

/* Code blocks */
.markdown-code-block {
  background: var(--code-bg);
  border: 1px solid var(--code-border);
  border-radius: 8px;
  padding: 1em;
  margin: 0.8em 0;
  overflow-x: auto;
  position: relative;
}

.markdown-code-block pre {
  margin: 0;
  font-family: 'Consolas', 'Monaco', 'Courier New', monospace;
  font-size: 0.9em;
  line-height: 1.5;
  color: #e2e8f0;
}

.markdown-code-lang {
  position: absolute;
  top: 0.5em;
  right: 0.5em;
  background: var(--accent-blue);
  color: white;
  padding: 0.2em 0.6em;
  border-radius: 4px;
  font-size: 0.75em;
  font-weight: 600;
  text-transform: uppercase;
}

/* Inline code */
.markdown-code {
  background: rgba(59, 130, 246, 0.1);
  color: var(--accent-blue-dark);
  padding: 0.2em 0.4em;
  border-radius: 4px;
  font-family: 'Consolas', 'Monaco', 'Courier New', monospace;
  font-size: 0.9em;
  border: 1px solid rgba(59, 130, 246, 0.2);
}

/* Blockquotes */
.markdown-blockquote {
  border-left: 4px solid;
  border-image: linear-gradient(180deg, var(--accent-blue), var(--accent-blue-light)) 1;
  padding-left: 1em;
  margin: 0.8em 0;
  color: var(--text-secondary);
  font-style: italic;
}

/* Task lists */
.markdown-task-list {
  list-style: none;
  padding-left: 0;
  margin: 0.5em 0;
}

.markdown-task-item {
  display: flex;
  align-items: flex-start;
  gap: 0.5em;
  margin: 0.4em 0;
}

.markdown-checkbox {
  appearance: none;
  width: 1.2em;
  height: 1.2em;
  border: 2px solid var(--accent-blue);
  border-radius: 4px;
  cursor: pointer;
  position: relative;
  transition: all 0.2s ease;
  flex-shrink: 0;
  margin-top: 0.1em;
}

.markdown-checkbox:checked {
  background: var(--accent-blue);
  border-color: var(--accent-blue);
}

.markdown-checkbox:checked::after {
  content: "✓";
  position: absolute;
  top: 50%;
  left: 50%;
  transform: translate(-50%, -50%);
  color: white;
  font-weight: bold;
  font-size: 0.8em;
}

.markdown-checkbox:hover {
  transform: scale(1.1);
  box-shadow: 0 0 10px rgba(59, 130, 246, 0.3);
}

/* Horizontal rule */
.markdown-hr {
  border: none;
  height: 2px;
  background: linear-gradient(90deg, transparent, var(--accent-blue), transparent);
  margin: 1.5em 0;
}

/* Links */
.markdown-link {
  color: var(--accent-blue);
  text-decoration: none;
  border-bottom: 1px solid transparent;
  transition: all 0.2s ease;
}

.markdown-link:hover {
  border-bottom-color: var(--accent-blue);
  color: var(--accent-blue-dark);
}

/* Text highlighting */
.markdown-highlight {
  background: linear-gradient(180deg, transparent 60%, rgba(59, 130, 246, 0.3) 60%);
  padding: 0 0.2em;
}

/* Keyboard shortcuts */
.markdown-kbd {
  background: var(--bg-secondary);
  border: 1px solid var(--border-light);
  border-radius: 4px;
  padding: 0.2em 0.5em;
  font-family: 'Consolas', 'Monaco', 'Courier New', monospace;
  font-size: 0.85em;
  box-shadow: 0 2px 0 rgba(0, 0, 0, 0.1);
  display: inline-block;
  margin: 0 0.1em;
}

/* Hide tables in chat */
.message-content table,
.message-content th,
.message-content td,
.message-content tr,
.message-content tbody,
.message-content thead {
  display: none !important;
}

/* Clickable timestamps */
.timestamp-link {
  color: var(--accent-blue);
  background: transparent;
  padding: 1px 3px;
  border-radius: 3px;
  font-family: inherit;
  font-size: 0.9em;
  font-weight: 500;
  cursor: pointer;
  display: inline;
  margin: 0;
  transition: opacity 0.2s ease;
  border: none;
  text-decoration: none;
  border-bottom: 1px dotted var(--accent-blue);
  opacity: 0.75;
}

.timestamp-link:hover {
  opacity: 1;
  background: rgba(59, 130, 246, 0.08);
  border-bottom: 1px solid var(--accent-blue);
  text-decoration: none;
}

.timestamp-link:active {
  opacity: 0.6;
  background: rgba(59, 130, 246, 0.12);
}

@keyframes typingBounce {
  0%, 80%, 100% {
    transform: scale(1);
    opacity: 0.5;
  }
  40% {
    transform: scale(1.2);
    opacity: 1;
  }
}

/* Input Container */
.chat-input-container {
  padding: 16px 20px;
  background: var(--bg-primary);
  border-top: 1px solid var(--border-light);
  display: flex;
  gap: 8px;
  align-items: center;
}

/* Clean Input Field */
.chat-input {
  flex: 1;
  padding: 10px 16px;
  background: var(--bg-secondary);
  border: 1px solid var(--border-light);
  border-radius: 20px;
  outline: none;
  font-size: 14px;
  transition: var(--transition-fast);
  color: var(--text-primary);
}

.chat-input:focus {
  background: var(--bg-primary);
  border-color: var(--accent-blue);
  box-shadow: 0 0 0 3px rgba(59, 130, 246, 0.1);
}

.chat-input::placeholder {
  color: var(--text-tertiary);
}

/* Send Button */
.chat-send {
  padding: 10px 20px;
  background: var(--accent-blue);
  color: white;
  border: none;
  border-radius: 20px;
  cursor: pointer;
  font-size: 14px;
  font-weight: 500;
  transition: var(--transition-fast);
  white-space: nowrap;
}

.chat-send:hover {
  background: #2563eb;
}

.chat-send:active {
  transform: scale(0.95);
}

.chat-send:disabled {
  background: var(--text-tertiary);
  cursor: not-allowed;
}

/* Clear Button */
.chat-clear-btn {
  width: 36px;
  height: 36px;
  padding: 0;
  background: transparent;
  border: 1px solid var(--border-light);
  border-radius: 50%;
  cursor: pointer;
  font-size: 16px;
  display: flex;
  align-items: center;
  justify-content: center;
  transition: var(--transition-fast);
  color: var(--text-secondary);
}

.chat-clear-btn:hover {
  background: var(--bg-secondary);
  border-color: var(--border-default);
  color: var(--accent-red);
}

/* History Panel - Clean Sidebar */
.chat-history-panel {
  position: absolute;
  top: 0;
  left: -320px !important;
  width: 320px;
  height: 100%;
  background: var(--bg-primary);
  border-right: 1px solid var(--border-light);
  border-radius: var(--radius-xl) 0 0 var(--radius-xl);
  display: flex;
  flex-direction: column;
  transition: left 0.3s ease;
  z-index: 10;
  box-shadow: var(--shadow-lg);
  visibility: hidden;
}

.chat-history-panel.visible {
  left: 0 !important;
  visibility: visible;
}

.history-header {
  padding: var(--space-md) var(--space-lg);
  background: var(--bg-primary);
  border-bottom: 1px solid var(--border-light);
  display: flex;
  justify-content: space-between;
  align-items: center;
}

.history-header h3 {
  margin: 0;
  font-size: 16px;
  font-weight: 600;
  color: var(--text-primary);
}

.history-close {
  background: transparent;
  border: none;
  font-size: 18px;
  color: var(--text-secondary);
  cursor: pointer;
  padding: var(--space-sm);
  border-radius: var(--radius-sm);
  transition: var(--transition-fast);
}

.history-close:hover {
  background: var(--bg-secondary);
  color: var(--text-primary);
}

/* Search Input */
.history-search {
  padding: var(--space-sm) var(--space-lg);
  border-bottom: 1px solid var(--border-light);
}

.history-search-input {
  width: 100%;
  padding: var(--space-sm) var(--space-md);
  background: var(--bg-secondary);
  border: 1px solid var(--border-light);
  border-radius: var(--radius-md);
  font-size: 14px;
  outline: none;
  transition: var(--transition-fast);
}

.history-search-input:focus {
  background: var(--bg-primary);
  border-color: var(--accent-blue);
}

/* History List */
.history-list {
  flex: 1;
  overflow-y: auto;
  padding: var(--space-md);
}

.history-empty {
  text-align: center;
  padding: var(--space-xl);
  color: var(--text-secondary);
}

/* History Items */
.history-item {
  background: var(--bg-secondary);
  border: 1px solid var(--border-light);
  border-radius: var(--radius-md);
  padding: var(--space-md);
  margin-bottom: var(--space-sm);
  cursor: pointer;
  transition: var(--transition-fast);
}

.history-item:hover {
  border-color: var(--accent-blue);
  box-shadow: var(--shadow-sm);
}

.history-item.current {
  background: var(--bg-primary);
  border-color: var(--accent-blue);
  box-shadow: 0 0 0 2px rgba(59, 130, 246, 0.1);
}

.history-item-title {
  font-size: 14px;
  font-weight: 500;
  color: var(--text-primary);
  margin-bottom: var(--space-xs);
  overflow: hidden;
  text-overflow: ellipsis;
  white-space: nowrap;
}

.history-item-meta {
  display: flex;
  gap: var(--space-md);
  font-size: 12px;
  color: var(--text-tertiary);
}

.history-item-actions {
  display: flex;
  align-items: center;
  gap: var(--space-sm);
  margin-top: var(--space-sm);
}

/* History Buttons */
.history-load-btn {
  padding: var(--space-xs) var(--space-sm);
  background: var(--accent-blue);
  color: white;
  border: none;
  border-radius: var(--radius-sm);
  font-size: 12px;
  font-weight: 500;
  cursor: pointer;
  transition: var(--transition-fast);
}

.history-load-btn:hover {
  background: var(--accent-blue-hover);
}

.history-current-badge {
  padding: var(--space-xs) var(--space-sm);
  background: var(--accent-green);
  color: white;
  border-radius: var(--radius-sm);
  font-size: 12px;
  font-weight: 500;
}

.history-delete-btn {
  background: transparent;
  border: none;
  color: var(--text-tertiary);
  cursor: pointer;
  font-size: 14px;
  padding: var(--space-xs);
  border-radius: var(--radius-sm);
  transition: var(--transition-fast);
}

.history-delete-btn:hover {
  background: var(--bg-tertiary);
  color: var(--accent-red);
}

/* Welcome Message */
.welcome-message {
  text-align: center;
  padding: 32px 24px;
  color: var(--text-secondary);
}

.welcome-message h3 {
  font-size: 18px;
  margin-bottom: 8px;
  color: var(--text-primary);
  font-weight: 500;
}

.welcome-message p {
  font-size: 14px;
  line-height: 1.6;
  margin-bottom: 16px;
}

/* Additional utility classes */
.history-hint {
  font-size: 12px;
  color: var(--text-tertiary);
  margin-top: var(--space-sm);
}

.suggested-prompts {
  display: flex;
  flex-direction: column;
  gap: var(--space-sm);
}

.suggested-prompt {
  padding: var(--space-sm) var(--space-md);
  background: var(--bg-secondary);
  border: 1px solid var(--border-light);
  border-radius: var(--radius-full);
  font-size: 13px;
  cursor: pointer;
  transition: var(--transition-fast);
}

.suggested-prompt:hover {
  background: var(--bg-tertiary);
  border-color: var(--accent-blue);
}

/* Error Message */
.error-message {
  background: rgba(239, 68, 68, 0.1);
  color: var(--accent-red);
  padding: var(--space-sm) var(--space-md);
  border-radius: var(--radius-md);
  margin: var(--space-md);
  font-size: 14px;
  display: flex;
  align-items: center;
  gap: var(--space-sm);
}

.error-message::before {
  content: '⚠️';
  font-size: 16px;
}

/* Loading States */
.loading-message::after {
  content: '...';
  animation: loading 1.5s infinite;
}

@keyframes loading {
  0% { content: '.'; }
  33% { content: '..'; }
  66% { content: '...'; }
}

/* Timestamp Feedback */
.timestamp-feedback {
  position: absolute;
  bottom: 70px;
  left: 50%;
  transform: translateX(-50%);
  background: var(--accent-blue);
  color: white;
  padding: var(--space-sm) var(--space-md);
  border-radius: var(--radius-full);
  font-size: 14px;
  font-weight: 500;
  box-shadow: var(--shadow-md);
  animation: timestampFadeInOut 2s ease;
  pointer-events: none;
  z-index: 100;
}

@keyframes timestampFadeInOut {
  0%, 100% { opacity: 0; transform: translateX(-50%) translateY(10px); }
  20%, 80% { opacity: 1; transform: translateX(-50%) translateY(0); }
}

/* Timestamp Links - Subtle and Understated */
.timestamp-link {
  color: var(--accent-blue);
  background: transparent;
  padding: 1px 3px;
  border-radius: 3px;
  font-size: 0.9em;
  font-weight: 500;
  cursor: pointer;
  display: inline;
  margin: 0;
  transition: opacity 0.2s ease;
  text-decoration: none;
  border-bottom: 1px dotted var(--accent-blue);
  opacity: 0.75;
}

.timestamp-link:hover {
  opacity: 1;
  background: rgba(59, 130, 246, 0.08);
  border-bottom: 1px solid var(--accent-blue);
  text-decoration: none;
}

/* Descriptive Time References */
.descriptive-time {
  color: var(--text-secondary);
  font-style: italic;
  background: var(--bg-tertiary);
  padding: 1px 6px;
  border-radius: 4px;
  font-size: 0.9em;
  border-left: 3px solid var(--accent-blue);
  opacity: 0.8;
  font-weight: 500;
}


/* Copy Button */
.message-copy-btn {
  position: absolute;
  bottom: var(--space-xs);
  right: var(--space-xs);
  background: transparent;
  border: none;
  font-size: 14px;
  cursor: pointer;
  opacity: 0;
  transition: var(--transition-fast);
  padding: 4px;
  border-radius: var(--radius-sm);
}

.chat-message.assistant:hover .message-copy-btn {
  opacity: 1;
}

.message-copy-btn:hover {
  background: var(--bg-secondary);
}

.message-copy-btn:active {
  transform: scale(0.9);
}

/* Dark Mode */
@media (prefers-color-scheme: dark) {
  :root {
    --bg-primary: #1f2937;
    --bg-secondary: #111827;
    --bg-tertiary: #0f172a;
    --text-primary: #f3f4f6;
    --text-secondary: #9ca3af;
    --text-tertiary: #6b7280;
    --border-light: #374151;
    --border-default: #4b5563;
    --accent-blue: #3b82f6;
    --accent-blue-hover: #60a5fa;
    --shadow-xl: 0 20px 25px -5px rgba(0, 0, 0, 0.3), 0 10px 10px -5px rgba(0, 0, 0, 0.2);
  }
  
  .chat-message.assistant .message-content {
    background: var(--bg-secondary);
    border-color: var(--border-light);
  }
  
  .chat-input {
    background: var(--bg-secondary);
    color: var(--text-primary);
  }
  
  .chat-input:focus {
    background: var(--bg-tertiary);
  }
  
  .message-copy-btn:hover {
    background: var(--bg-tertiary);
  }
}

/* Responsive */
@media (max-width: 768px) {
  .youtube-chat-extension {
    width: calc(100vw - 40px);
    max-width: 380px;
    height: calc(100vh - 120px);
    max-height: 600px;
  }
}

/* Export Dialog */
.export-dialog-overlay {
  position: fixed;
  top: 0;
  left: 0;
  right: 0;
  bottom: 0;
  background: rgba(0, 0, 0, 0.5);
  display: flex;
  align-items: center;
  justify-content: center;
  z-index: 10000;
  animation: fadeIn 0.2s ease-out;
}

.export-dialog {
  background: var(--bg-primary);
  border-radius: var(--radius-lg);
  width: 90%;
  max-width: 450px;
  box-shadow: var(--shadow-lg);
  animation: slideUp 0.3s ease-out;
}

.export-dialog-header {
  padding: var(--space-lg);
  border-bottom: 1px solid var(--border-light);
  display: flex;
  justify-content: space-between;
  align-items: center;
}

.export-dialog-header h3 {
  margin: 0;
  font-size: 18px;
  font-weight: 600;
  color: var(--text-primary);
}

.export-dialog-close {
  background: transparent;
  border: none;
  font-size: 24px;
  color: var(--text-secondary);
  cursor: pointer;
  padding: var(--space-sm);
  border-radius: var(--radius-sm);
  transition: var(--transition-fast);
}

.export-dialog-close:hover {
  background: var(--bg-secondary);
  color: var(--text-primary);
}

.export-dialog-content {
  padding: var(--space-lg);
}

.export-dialog-content p {
  margin: 0 0 var(--space-lg) 0;
  color: var(--text-secondary);
  font-size: 14px;
}

.export-options {
  display: grid;
  gap: var(--space-md);
}

.export-option {
  display: flex;
  align-items: center;
  gap: var(--space-md);
  padding: var(--space-lg);
  background: var(--bg-secondary);
  border: 1px solid var(--border-light);
  border-radius: var(--radius-md);
  cursor: pointer;
  transition: var(--transition-fast);
  text-align: left;
}

.export-option:hover {
  background: var(--bg-tertiary);
  border-color: var(--accent-blue);
  transform: translateY(-1px);
  box-shadow: var(--shadow-sm);
}

.export-icon {
  font-size: 24px;
  flex-shrink: 0;
}

.export-label {
  font-size: 16px;
  font-weight: 500;
  color: var(--text-primary);
  display: block;
}

.export-desc {
  font-size: 12px;
  color: var(--text-secondary);
  display: block;
  margin-top: 2px;
}

/* Export Success Message */
.export-success {
  position: absolute;
  bottom: 80px;
  left: 50%;
  transform: translateX(-50%);
  background: var(--bg-primary);
  border: 1px solid var(--border-light);
  border-radius: var(--radius-md);
  padding: var(--space-md) var(--space-lg);
  box-shadow: var(--shadow-md);
  display: flex;
  align-items: center;
  gap: var(--space-sm);
  animation: slideUp 0.3s ease-out;
  transition: opacity 0.3s ease-out;
}

.export-success.fade-out {
  opacity: 0;
}

.export-success-icon {
  font-size: 20px;
}

.export-success-text {
  color: var(--text-primary);
  font-size: 14px;
  font-weight: 500;
}

/* Animations for export dialog */
@keyframes fadeIn {
  from {
    opacity: 0;
  }
  to {
    opacity: 1;
  }
}

@keyframes slideUp {
  from {
    transform: translateY(20px);
    opacity: 0;
  }
  to {
    transform: translateY(0);
    opacity: 1;
  }
}
/* Chat Bubble - Floating Action Button */
.youtube-chat-bubble {
  position: fixed;
  bottom: 24px;
  right: 24px;
  width: 56px;
  height: 56px;
  background: var(--accent-blue);
  border-radius: 50%;
  display: flex;
  align-items: center;
  justify-content: center;
  cursor: pointer;
  box-shadow: 0 4px 6px -1px rgba(0, 0, 0, 0.1), 0 2px 4px -1px rgba(0, 0, 0, 0.06);
  transition: var(--transition-base);
  z-index: 9999;
}

.youtube-chat-bubble:hover {
  background: #2563eb;
  transform: scale(1.05);
  box-shadow: 0 10px 15px -3px rgba(0, 0, 0, 0.1), 0 4px 6px -2px rgba(0, 0, 0, 0.05);
}

.youtube-chat-bubble svg {
  width: 28px;
  height: 28px;
}
EOF < /dev/null<|MERGE_RESOLUTION|>--- conflicted
+++ resolved
@@ -112,7 +112,6 @@
 .chat-title::before {
   content: '💬';
   font-size: 20px;
-<<<<<<< HEAD
 }
 
 .header-left {
@@ -123,18 +122,6 @@
 
 .header-controls {
   display: flex;
-=======
-}
-
-.header-left {
-  display: flex;
-  align-items: center;
-  gap: 8px;
-}
-
-.header-controls {
-  display: flex;
->>>>>>> 34a5914f
   gap: 4px;
 }
 
@@ -160,8 +147,6 @@
 .history:hover,
 .export-chat:hover {
   opacity: 0.7;
-<<<<<<< HEAD
-=======
   background: var(--bg-secondary);
 }
 
@@ -185,38 +170,10 @@
 
 .minimize:hover,
 .close:hover {
->>>>>>> 34a5914f
-  background: var(--bg-secondary);
-}
-
-<<<<<<< HEAD
-/* Window Control Buttons */
-.minimize,
-.close {
-  background: transparent;
-  border: none;
-  color: var(--text-secondary);
-  cursor: pointer;
-  padding: 6px;
-  border-radius: 6px;
-  font-size: 16px;
-  transition: var(--transition-fast);
-  display: flex;
-  align-items: center;
-  justify-content: center;
-  width: 28px;
-  height: 28px;
-}
-
-.minimize:hover,
-.close:hover {
   background: var(--bg-secondary);
   color: var(--text-primary);
 }
 
-.close {
-  font-size: 20px;
-=======
 .close {
   font-size: 20px;
 }
@@ -263,7 +220,6 @@
   50% {
     opacity: 0.7;
   }
->>>>>>> 34a5914f
 }
 
 /* Messages Container */
