/**
 * YouTube Chat Extension - Smart Content Script
 * Enhanced version with video duration detection for smart routing
 */

// Include all the base functionality from simple version
// (In a real implementation, we'd import/extend, but for Chrome extension we inline)

function extractVideoIdFromPage() {
  const urlParams = new URLSearchParams(window.location.search);
  const videoId = urlParams.get('v');
  if (videoId) return videoId;
  
  const iframe = document.querySelector('iframe[src*="youtube.com/embed/"]');
  if (iframe) {
    const match = iframe.src.match(/embed\/([0-9A-Za-z_-]{11})/);
    if (match) return match[1];
  }
  
  return null;
}

function getVideoDuration() {
  // Try multiple methods to get video duration
  
  // Method 1: From video element
  const video = document.querySelector('video');
  if (video && video.duration && !isNaN(video.duration)) {
    return Math.floor(video.duration);
  }
  
  // Method 2: From YouTube's player API
  try {
    const player = document.querySelector('#movie_player');
    if (player && player.getDuration) {
      const duration = player.getDuration();
      if (duration && !isNaN(duration)) {
        return Math.floor(duration);
      }
    }
  } catch (e) {
    console.log('Could not get duration from player API:', e);
  }
  
  // Method 3: From duration display
  const durationElement = document.querySelector('.ytp-time-duration');
  if (durationElement) {
    const timeStr = durationElement.textContent;
    const parts = timeStr.split(':').reverse();
    let seconds = 0;
    if (parts[0]) seconds += parseInt(parts[0]); // seconds
    if (parts[1]) seconds += parseInt(parts[1]) * 60; // minutes
    if (parts[2]) seconds += parseInt(parts[2]) * 3600; // hours
    if (!isNaN(seconds) && seconds > 0) {
      return seconds;
    }
  }
  
  // Method 4: From metadata
  try {
    const scripts = document.querySelectorAll('script');
    for (const script of scripts) {
      if (script.textContent.includes('ytInitialPlayerResponse')) {
        const match = script.textContent.match(/"lengthSeconds":\s*"(\d+)"/);
        if (match) {
          return parseInt(match[1]);
        }
      }
    }
  } catch (e) {
    console.log('Could not extract duration from metadata:', e);
  }
  
  return null;
}

function debounce(func, wait) {
  let timeout;
  return function executedFunction(...args) {
    const later = () => {
      clearTimeout(timeout);
      func(...args);
    };
    clearTimeout(timeout);
    timeout = setTimeout(later, wait);
  };
}

// Enhanced extension class with smart routing support
class SmartYouTubeChatExtension {
  constructor() {
    this.currentVideoId = null;
    this.videoDuration = null;
    this.chatUI = null;
    this.transcript = null;
    this.isInitialized = false;
    this.transcriptFetcher = new TranscriptFetcher();
    this.conversationHistory = [];
    this.maxHistoryLength = 10;
    this.smartRoutingStrategy = null;
    
    // Connection and state management
    this.isProcessingRequest = false;
    this.connectionStatus = 'connected';
    this.lastConnectionCheck = Date.now();
    this.retryAttempts = 0;
    this.maxRetryAttempts = 3;
    
    // Fullscreen tracking
    this.wasVisibleBeforeFullscreen = false;
    this.wasMinimizedBeforeFullscreen = false;
    this.isInFullscreen = false;
    
    this.initializeObservers();
    this.startConnectionMonitoring();
  }

  startConnectionMonitoring() {
    // Check connection health every 30 seconds
    setInterval(async () => {
      await this.checkConnectionHealth();
    }, 30000);
  }

  async checkConnectionHealth() {
    try {
      const response = await chrome.runtime.sendMessage({ action: 'healthCheck' });
      if (response && response.success) {
        this.connectionStatus = 'connected';
        this.retryAttempts = 0;
        this.updateConnectionUI();
      } else {
        this.connectionStatus = 'disconnected';
        this.updateConnectionUI();
      }
    } catch (error) {
      console.error('[YouTube Chat] Connection health check failed:', error);
      this.connectionStatus = 'disconnected';
      this.updateConnectionUI();
    }
  }

  updateConnectionUI() {
    if (!this.chatUI) return;
    
    const statusIndicator = this.chatUI.querySelector('.connection-status');
    if (statusIndicator) {
      statusIndicator.className = `connection-status ${this.connectionStatus}`;
      statusIndicator.title = this.connectionStatus === 'connected' 
        ? 'Connected to extension background' 
        : 'Connection lost - trying to reconnect...';
    }
  }

  async attemptReconnection() {
    if (this.retryAttempts >= this.maxRetryAttempts) {
      console.log('[YouTube Chat] Max reconnection attempts reached');
      this.showConnectionError();
      return false;
    }

    this.retryAttempts++;
    console.log(`[YouTube Chat] Attempting reconnection (${this.retryAttempts}/${this.maxRetryAttempts})`);
    
    try {
      const response = await chrome.runtime.sendMessage({ action: 'reconnect' });
      if (response && response.success) {
        this.connectionStatus = 'connected';
        this.retryAttempts = 0;
        this.updateConnectionUI();
        console.log('[YouTube Chat] Reconnection successful');
        return true;
      }
    } catch (error) {
      console.error('[YouTube Chat] Reconnection failed:', error);
    }
    
    // Wait before next attempt (exponential backoff)
    const delay = Math.pow(2, this.retryAttempts) * 1000;
    setTimeout(() => this.attemptReconnection(), delay);
    return false;
  }

  showConnectionError() {
    this.addMessage('system', 'Connection lost. Please refresh the page to restore functionality.');
    this.resetUIState();
  }

  resetUIState() {
    // Always ensure UI is in a usable state
    if (!this.chatUI) return;
    
    const input = this.chatUI.querySelector('.chat-input');
    const sendBtn = this.chatUI.querySelector('.chat-send');
    
    if (input) {
      input.disabled = false;
      input.placeholder = 'Ask me anything about this video...';
    }
    if (sendBtn) {
      sendBtn.disabled = false;
    }
    
    // Remove any typing indicators
    this.removeTypingIndicator();
    
    // Reset processing state
    this.isProcessingRequest = false;
  }

  removeTypingIndicator() {
    if (!this.chatUI) return;
    const messages = this.chatUI.querySelectorAll('.message');
    const typingMessage = Array.from(messages).find(m => 
      m.querySelector('.content')?.textContent === '...thinking...'
    );
    if (typingMessage) typingMessage.remove();
  }

  async initialize() {
    console.log('[Smart YouTube Chat] Initializing...');
    
    // Check for API key first
    const hasApiKey = await this.checkApiKey();
    if (!hasApiKey) {
      console.log('No API key set, but continuing with UI initialization');
      // Don't return - continue with UI setup
    }
    
    // Initialize on YouTube watch pages
    if (window.location.pathname.includes('/watch')) {
      this.detectVideo();
    }
    
    // Create chat UI and bubble
    this.createChatBubble();
    this.createChatUI();
    
    // Hide chat initially
    this.hideChat();
    
    this.isInitialized = true;
    console.log('[Smart YouTube Chat] Initialization complete');
  }

  detectVideo() {
    const videoId = extractVideoIdFromPage();
    
    if (videoId && videoId !== this.currentVideoId) {
      console.log('[Smart] New video detected:', videoId);
      this.currentVideoId = videoId;
      
      // Get video duration for smart routing
      setTimeout(() => {
        this.videoDuration = getVideoDuration();
        const durationMinutes = this.videoDuration ? Math.floor(this.videoDuration / 60) : 0;
        const durationSeconds = this.videoDuration ? this.videoDuration % 60 : 0;
        console.log(`[Smart] Video duration: ${this.videoDuration} seconds (${durationMinutes}:${durationSeconds.toString().padStart(2, '0')})`);
        this.loadVideoChat(videoId);
      }, 1000); // Give video time to load
    } else if (!videoId && this.currentVideoId) {
      console.log('[Smart] No video detected, hiding chat');
      this.hideChat();
      this.currentVideoId = null;
      this.videoDuration = null;
    }
  }

  async loadVideoChat(videoId) {
    if (!this.chatUI) return;
    
    console.log('[Smart] Loading chat for video:', videoId);
    
    // Clear previous content
    const messagesContainer = this.chatUI.querySelector('.chat-messages');
    messagesContainer.innerHTML = '';
    this.conversationHistory = [];
    
    // Show loading message
    this.addMessage('system', 'Loading video transcript...');
    
    try {
      // Fetch transcript
      this.transcript = await this.transcriptFetcher.fetchTranscript(videoId);
      
      // Initialize smart routing if we have duration
      if (this.videoDuration) {
        const initResult = await chrome.runtime.sendMessage({
          action: 'initializeVideo',
          videoId: videoId,
          transcript: this.transcript?.segments || this.transcript?.fullText || '',
          duration: this.videoDuration
        });
        
        if (initResult && initResult.success) {
          this.smartRoutingStrategy = initResult.strategy;
          console.log('[Smart] Routing strategy:', this.smartRoutingStrategy);
        }
      }
      
      // Show success message with smart routing info and video details
      messagesContainer.innerHTML = '';
      
      const durationMinutes = this.videoDuration ? Math.floor(this.videoDuration / 60) : 0;
      const durationSeconds = this.videoDuration ? this.videoDuration % 60 : 0;
      const durationStr = this.videoDuration ? 
        `${durationMinutes}:${durationSeconds.toString().padStart(2, '0')}` : 'unknown';
      
      let welcomeMessage = this.transcript 
        ? `Transcript loaded! I can now answer questions about this video.`
        : `I'm ready to help! (Note: Transcript not available for this video)`;
      
      welcomeMessage += `\n\n📺 **Video Duration**: ${durationStr}`;
      
      // Add timestamp availability info
      const validTimestamps = this.getValidTimestampsFromTranscript();
      if (validTimestamps.length > 0) {
        welcomeMessage += `\n⏱️ **Available Timestamps**: ${validTimestamps.length} precise time references`;
      } else {
        welcomeMessage += `\n⏱️ **Timestamps**: Smart validation enabled - invalid timestamps will be replaced with descriptive text`;
      }
      
      if (this.smartRoutingStrategy) {
        welcomeMessage += `\n\n🚀 Smart routing enabled: ${this.smartRoutingStrategy.strategy} strategy (${this.smartRoutingStrategy.expectedSavings} cost savings)`;
      }
      
      this.addMessage('assistant', welcomeMessage);
      
      // Enable input and ensure proper state
      this.resetUIState();
      
      // Load saved chat if exists
      const savedChat = await this.loadSavedChat(videoId);
      if (savedChat && savedChat.messages) {
        messagesContainer.innerHTML = '';
        savedChat.messages.forEach(msg => {
          this.addMessage(msg.role, msg.content);
        });
        this.conversationHistory = savedChat.messages;
      }
      
    } catch (error) {
      console.error('[Smart] Error loading video:', error);
      this.addMessage('system', 'Error loading video data. Please refresh and try again.');
      // Ensure UI is still usable even after errors
      this.resetUIState();
    }
  }

  async sendMessage() {
    // Prevent multiple simultaneous requests
    if (this.isProcessingRequest) {
      console.log('[YouTube Chat] Request already in progress, ignoring new request');
      return;
    }

    const input = this.chatUI.querySelector('.chat-input');
    const sendBtn = this.chatUI.querySelector('.chat-send');
    const message = input.value.trim();
    
    // Validate input and UI state
    if (!message) {
      input.focus();
      return;
    }
    
    if (!input || !sendBtn) {
      console.error('[YouTube Chat] UI elements not found');
      return;
    }

    // Validate connection before proceeding
    if (this.connectionStatus !== 'connected') {
      this.addMessage('system', 'Connection lost. Attempting to reconnect...');
      const reconnected = await this.attemptReconnection();
      if (!reconnected) {
        return;
      }
    }

    // Lock UI during processing
    this.isProcessingRequest = true;
    if (input) input.disabled = true;
    if (sendBtn) sendBtn.disabled = true;
    
    try {
      // Add user message
      this.addMessage('user', message);
      input.value = '';
      
      // Add to conversation history
      this.conversationHistory.push({ role: 'user', content: message });
      
      // Show typing indicator
      this.addMessage('assistant', '...thinking...', true);
      
      // Generate response with retry logic
      const response = await this.generateResponseWithRetry({
        action: 'generateResponse',
        prompt: message,
        videoId: this.currentVideoId,
        context: {
          transcript: this.transcript,
          conversationHistory: this.conversationHistory.slice(-6),
          videoDuration: this.videoDuration
        }
      });
      
      if (response.success) {
        // Remove typing indicator
        this.removeTypingIndicator();
        
        // Debug: Log the raw response from Gemini
        console.log('[YouTube Chat] Raw Gemini response:', response.response.substring(0, 500));
        
        // Add assistant response
        this.addMessage('assistant', response.response);
        this.conversationHistory.push({ role: 'assistant', content: response.response });
        
        // Show cost savings if available
        if (response.usage && response.usage.savings && parseFloat(response.usage.savings) > 0) {
          console.log(`[Smart] Cost saved: $${response.usage.savings}`);
        }
        
        // Trim history if too long
        if (this.conversationHistory.length > this.maxHistoryLength) {
          this.conversationHistory = this.conversationHistory.slice(-this.maxHistoryLength);
        }
        
        // Auto-save
        await this.autoSaveChat();
      } else {
        // Handle different types of errors
        if (response.needsReconnection) {
          console.log('[YouTube Chat] Service worker needs reconnection');
          await this.attemptReconnection();
        }
        throw new Error(response.error || 'Failed to generate response');
      }
    } catch (error) {
      console.error('[Smart] Error sending message:', error);
      
      // Remove typing indicator
      this.removeTypingIndicator();
      
      // Show user-friendly error message
      let errorMessage = 'Sorry, I encountered an error. Please try again.';
      if (error.message.includes('API key')) {
        errorMessage = 'Please set your Gemini API key in the extension settings.';
      } else if (error.message.includes('Service unavailable')) {
        errorMessage = 'Service temporarily unavailable. Please try again in a moment.';
      } else if (error.message.includes('rate limit')) {
        errorMessage = 'Rate limit exceeded. Please wait a moment before trying again.';
      }
      
      this.addMessage('system', errorMessage);
    } finally {
      // Always restore UI state
      this.resetUIState();
    }
  }

  async generateResponseWithRetry(request, retryCount = 0) {
    const maxRetries = 3;
    
    try {
      const response = await chrome.runtime.sendMessage(request);
      
      // Check if response indicates connection issues
      if (!response || response.needsReconnection) {
        throw new Error('Connection lost');
      }
      
      return response;
    } catch (error) {
      console.error(`[YouTube Chat] API request failed (attempt ${retryCount + 1}):`, error);
      
      if (retryCount < maxRetries) {
        // Try to reconnect before retry
        if (error.message.includes('Connection lost') || error.message.includes('Extension context invalidated')) {
          const reconnected = await this.attemptReconnection();
          if (!reconnected) {
            throw new Error('Unable to reconnect to extension service');
          }
        }
        
        // Wait before retry with exponential backoff
        const delay = Math.pow(2, retryCount) * 1000;
        await new Promise(resolve => setTimeout(resolve, delay));
        
        return this.generateResponseWithRetry(request, retryCount + 1);
      }
      
      throw error;
    }
  }

  createChatBubble() {
    if (this.chatBubble) return;
    
    const bubble = document.createElement('div');
    bubble.className = 'youtube-chat-bubble';
    bubble.innerHTML = `
      <svg fill="white" viewBox="0 0 24 24">
        <path d="M20 2H4c-1.1 0-2 .9-2 2v18l4-4h14c1.1 0 2-.9 2-2V4c0-1.1-.9-2-2-2zm0 14H6l-2 2V4h16v12z"/>
      </svg>
    `;
    bubble.title = 'Open YouTube Chat Assistant';
    
    document.body.appendChild(bubble);
    this.chatBubble = bubble;
    
    // Add click handler
    bubble.addEventListener('click', () => {
      this.toggleChat();
    });
  }

  // Include all other methods from simple version
  createChatUI() {
    if (this.chatUI) return;
    
    const container = document.createElement('div');
    container.className = 'youtube-chat-extension';
    // Chat starts hidden by default
    
    container.innerHTML = `
      <div class="chat-header">
        <div class="header-left">
          <button class="new-chat" title="New chat">📝</button>
          <button class="history" title="Chat history">📚</button>
          <button class="export-chat" title="Export chat">💾</button>
          <span class="chat-title">YouTube Chat</span>
<<<<<<< HEAD
=======
          <div class="connection-status connected" title="Connected to extension background"></div>
>>>>>>> 34a5914f
        </div>
        <div class="header-controls">
          <button class="minimize">_</button>
          <button class="close">×</button>
        </div>
      </div>
      <div class="chat-messages">
        <div class="welcome-message">
          <h3>Welcome to YouTube Chat Assistant!</h3>
          <p>Enhanced with Smart Routing for 95%+ cost savings</p>
          <p class="loading-message">Loading video transcript...</p>
        </div>
      </div>
      <div class="chat-input-container">
        <button class="chat-clear-btn" title="Clear chat">🗑️</button>
        <input type="text" class="chat-input" placeholder="Ask about the video..." disabled />
        <button class="chat-send" disabled>Send</button>
      </div>
      <div class="chat-history-panel">
        <div class="history-header">
          <h3>Chat History</h3>
          <button class="history-close" type="button">×</button>
        </div>
        <div class="history-search">
          <input type="text" placeholder="Search conversations..." class="history-search-input" />
        </div>
        <div class="history-list">
          <div class="history-empty">
            <p>No saved conversations yet</p>
            <p class="history-hint">Your chat history will appear here</p>
          </div>
        </div>
      </div>
    `;
    
    document.body.appendChild(container);
    this.chatUI = container;
    
    // Set up event listeners
    this.setupEventListeners();
  }

  setupEventListeners() {
    const container = this.chatUI;
    
    // Header controls
    container.querySelector('.close')?.addEventListener('click', () => this.hideChat());
    container.querySelector('.minimize')?.addEventListener('click', () => this.toggleMinimize());
    container.querySelector('.new-chat')?.addEventListener('click', () => this.startNewChat());
    container.querySelector('.history')?.addEventListener('click', () => this.toggleHistory());
    container.querySelector('.export-chat')?.addEventListener('click', () => this.exportChat());
    container.querySelector('.history-close')?.addEventListener('click', (e) => {
      e.preventDefault();
      e.stopPropagation();
      this.hideHistory();
    });
    
    // Input controls
    const input = container.querySelector('.chat-input');
    const sendBtn = container.querySelector('.chat-send');
    const clearBtn = container.querySelector('.chat-clear-btn');
    
    sendBtn?.addEventListener('click', () => this.sendMessage());
    input?.addEventListener('keypress', (e) => {
      if (e.key === 'Enter') this.sendMessage();
    });
    clearBtn?.addEventListener('click', () => this.clearCurrentChat());
    
    // History search
    container.querySelector('.history-search-input')?.addEventListener('input', (e) => {
      this.filterHistory(e.target.value);
    });
  }

  // Include all other helper methods (addMessage, hideChat, etc.)
  addMessage(role, content, isTyping = false) {
    const messagesContainer = this.chatUI.querySelector('.chat-messages');
    const messageDiv = document.createElement('div');
    messageDiv.className = `message ${role}`;
    
    const contentDiv = document.createElement('div');
    contentDiv.className = 'content';
    
    if (role === 'assistant') {
      // Process timestamps first, then simple markdown (like the working archive version)
      const originalContent = content;
      content = this.processTimestamps(content);
      content = this.processSimpleMarkdown(content);
      
      // Log timestamp validation to console only
      if (role === 'assistant' && originalContent !== content && originalContent.includes('[') && originalContent.includes(']')) {
        this.logTimestampValidation(originalContent, content);
      }
    } else {
      // For user messages, escape HTML to prevent XSS
      content = this.escapeHtml(content);
    }
    
    contentDiv.innerHTML = content;
    
    messageDiv.appendChild(contentDiv);
    messagesContainer.appendChild(messageDiv);
    
    // Auto-scroll
    messagesContainer.scrollTop = messagesContainer.scrollHeight;
    
    // Add click handlers for timestamps in the new message
    this.addTimestampClickHandlers(contentDiv);
  }

  logTimestampValidation(originalContent, processedContent) {
    // Count original vs processed timestamps
    const originalTimestamps = (originalContent.match(/\[?\d{1,2}:\d{2}\]?/g) || []).length;
    const processedTimestamps = (processedContent.match(/timestamp-link/g) || []).length;
    const removedCount = originalTimestamps - processedTimestamps;
    
    if (removedCount > 0) {
      console.log(`[YouTube Chat] Timestamp Validation: ${removedCount} invalid timestamp${removedCount > 1 ? 's' : ''} replaced with descriptive text`);
      if (this.videoDuration) {
        console.log(`[YouTube Chat] Video duration: ${this.secondsToTimestamp(this.videoDuration)}`);
      }
      
      // Log details for debugging
      const invalidTimestamps = originalContent.match(/\[?\d{1,2}:\d{2}\]?/g) || [];
      invalidTimestamps.forEach(ts => {
        const [minutes, seconds] = ts.replace(/[\[\]]/g, '').split(':').map(Number);
        const totalSeconds = minutes * 60 + seconds;
        if (totalSeconds > this.videoDuration) {
          console.log(`[YouTube Chat] Invalid timestamp detected: ${ts} (${totalSeconds}s > ${this.videoDuration}s)`);
        }
      });
    }
  }

  escapeHtml(text) {
    const div = document.createElement('div');
    div.textContent = text;
    return div.innerHTML;
  }

  processSimpleMarkdown(content) {
    // Simple markdown processing like the working archive version
    return content
      .replace(/^### (.*$)/gim, '<h3>$1</h3>')
      .replace(/^## (.*$)/gim, '<h3>$1</h3>')
      .replace(/^# (.*$)/gim, '<h3>$1</h3>')
      .replace(/\*\*\*(.+?)\*\*\*/g, '<strong><em>$1</em></strong>')
      .replace(/\*\*(.+?)\*\*/g, '<strong>$1</strong>')
      .replace(/\*(.+?)\*/g, '<em>$1</em>')
      .replace(/```(.*?)```/gs, '<pre><code>$1</code></pre>')
      .replace(/`([^`]+)`/g, '<code>$1</code>')
      .replace(/\n/g, '<br>');
  }

  formatMessage(content) {
    // Just return the content as-is since timestamps are processed separately
    return content;
  }

  processTimestamps(text) {
    const validTimestamps = this.getValidTimestampsFromTranscript();
    let invalidTimestampCount = 0;
    
    const processedText = text.replace(/\[?(\d{1,2}):(\d{2})\]?/g, (match, minutes, seconds) => {
      const totalSeconds = parseInt(minutes) * 60 + parseInt(seconds);
      const timestampStr = `${minutes}:${seconds}`;
      
      // Multi-layer validation
      if (!this.isValidTimestamp(totalSeconds, timestampStr, validTimestamps)) {
        invalidTimestampCount++;
        console.warn(`[YouTube Chat] Removing invalid timestamp ${match} - not found in video`);
        
        // Replace with intelligent descriptive text
        return this.getDescriptiveTimeReference(totalSeconds);
      }
      
      return `<a href="#" class="timestamp-link" data-time="${totalSeconds}">[${minutes}:${seconds}]</a>`;
    });
    
    // Log validation results
    if (invalidTimestampCount > 0) {
      console.log(`[YouTube Chat] Removed ${invalidTimestampCount} invalid timestamp(s), replaced with descriptive text`);
    }
    
    return processedText;
  }

  isValidTimestamp(totalSeconds, timestampStr, validTimestamps) {
    // Layer 1: Check against video duration
    if (this.videoDuration && totalSeconds > this.videoDuration) {
      return false;
    }
    
    // Layer 2: Check against transcript timestamps (if available)
    if (validTimestamps.length > 0) {
      // Allow some tolerance for slight timing differences
      const tolerance = 5; // 5 seconds
      return validTimestamps.some(validTime => {
        const [vMin, vSec] = validTime.split(':').map(Number);
        const validTotalSeconds = vMin * 60 + vSec;
        return Math.abs(validTotalSeconds - totalSeconds) <= tolerance;
      });
    }
    
    // Layer 3: If no transcript timestamps available, just check duration
    return this.videoDuration ? totalSeconds <= this.videoDuration : true;
  }

  getValidTimestampsFromTranscript() {
    if (!this.transcript) return [];
    
    const timestamps = [];
    
    if (Array.isArray(this.transcript.segments)) {
      this.transcript.segments.forEach(segment => {
        if (segment.start !== undefined) {
          const minutes = Math.floor(segment.start / 60);
          const seconds = Math.floor(segment.start % 60);
          timestamps.push(`${minutes}:${seconds.toString().padStart(2, '0')}`);
        }
      });
    } else if (this.transcript.fullTextWithTimestamps) {
      // Extract from full text with timestamps
      const timestampRegex = /\[(\d{1,2}):(\d{2})\]/g;
      let match;
      while ((match = timestampRegex.exec(this.transcript.fullTextWithTimestamps)) !== null) {
        timestamps.push(`${match[1]}:${match[2]}`);
      }
    }
    
    return [...new Set(timestamps)]; // Remove duplicates
  }

  getDescriptiveTimeReference(totalSeconds) {
    if (!this.videoDuration) {
      return ''; // Remove timestamp entirely if no video duration
    }
    
    const videoProgress = totalSeconds / this.videoDuration;
    
    if (videoProgress < 0.2) {
      return '<span class="descriptive-time">early in the video</span>';
    } else if (videoProgress < 0.4) {
      return '<span class="descriptive-time">in the first part</span>';
    } else if (videoProgress < 0.6) {
      return '<span class="descriptive-time">around the middle</span>';
    } else if (videoProgress < 0.8) {
      return '<span class="descriptive-time">in the latter part</span>';
    } else {
      return '<span class="descriptive-time">towards the end</span>';
    }
  }

  addTimestampClickHandlers(element) {
    const timestamps = element.querySelectorAll('.timestamp-link');
    console.log(`[YouTube Chat] Adding click handlers to ${timestamps.length} timestamps`);
    
    timestamps.forEach((timestamp, index) => {
      const timeStr = timestamp.getAttribute('data-time');
      console.log(`[YouTube Chat] Timestamp ${index + 1}: ${timeStr} seconds`);
      
      // Add new handler
      timestamp.addEventListener('click', (e) => {
        e.preventDefault();
        e.stopPropagation();
        console.log(`[YouTube Chat] Timestamp clicked: ${timeStr} seconds`);
        this.seekToTimestamp(parseInt(timeStr));
      });
      
      // Add visual feedback for debugging
      timestamp.style.cursor = 'pointer';
      timestamp.title = `Click to jump to ${this.secondsToTimestamp(parseInt(timeStr))}`;
    });
  }

  seekToTimestamp(seconds) {
    try {
      // Try multiple methods to control YouTube player
      this.controlYouTubePlayer(seconds);
      
      console.log(`[YouTube Chat] Seeking to ${this.secondsToTimestamp(seconds)} (${seconds} seconds)`);
    } catch (error) {
      console.error('[YouTube Chat] Error seeking to timestamp:', error);
    }
  }

  parseTimestamp(timeStr) {
    const parts = timeStr.split(':').map(part => parseInt(part, 10));
    
    if (parts.length === 2) {
      // MM:SS format
      return parts[0] * 60 + parts[1];
    } else if (parts.length === 3) {
      // H:MM:SS format
      return parts[0] * 3600 + parts[1] * 60 + parts[2];
    }
    
    throw new Error('Invalid timestamp format');
  }

  controlYouTubePlayer(seconds) {
    console.log('[YouTube Chat] Attempting to seek to:', seconds, 'seconds');
    
    // Method 1: YouTube's global player object (most reliable)
    if (window.ytPlayer && typeof window.ytPlayer.seekTo === 'function') {
      try {
        window.ytPlayer.seekTo(seconds, true);
        console.log('[YouTube Chat] Used global ytPlayer');
        return;
      } catch (error) {
        console.log('[YouTube Chat] Global ytPlayer failed:', error);
      }
    }

    // Method 2: Direct video element control
    const player = document.querySelector('video');
    if (player) {
      try {
        player.currentTime = seconds;
        console.log('[YouTube Chat] Controlled video element directly');
        return;
      } catch (error) {
        console.log('[YouTube Chat] Direct video control failed:', error);
      }
    }

    // Method 3: YouTube's movie_player element
    const moviePlayer = document.querySelector('#movie_player');
    if (moviePlayer && moviePlayer.seekTo) {
      try {
        moviePlayer.seekTo(seconds, true);
        console.log('[YouTube Chat] Used movie_player.seekTo');
        return;
      } catch (error) {
        console.log('[YouTube Chat] movie_player.seekTo failed:', error);
      }
    }

    // Method 4: Try accessing YouTube's internal APIs
    if (window.yt && window.yt.player && window.yt.player.getPlayerByElement) {
      try {
        const playerElement = document.querySelector('#movie_player');
        const player = window.yt.player.getPlayerByElement(playerElement);
        if (player && player.seekTo) {
          player.seekTo(seconds, true);
          console.log('[YouTube Chat] Used yt.player API');
          return;
        }
      } catch (error) {
        console.log('[YouTube Chat] yt.player API failed:', error);
      }
    }

    // Method 5: Keyboard shortcut simulation (fallback)
    try {
      // Focus the video player first
      const video = document.querySelector('video');
      if (video) {
        video.focus();
        
        // Create a synthetic key event for 't' which opens timestamp input
        const keyEvent = new KeyboardEvent('keydown', {
          key: 't',
          code: 'KeyT',
          keyCode: 84,
          which: 84,
          bubbles: true
        });
        document.dispatchEvent(keyEvent);
        
        // Wait a bit then try to input the timestamp
        setTimeout(() => {
          const timestampInput = document.querySelector('input[type="text"]');
          if (timestampInput) {
            timestampInput.value = this.secondsToTimestamp(seconds);
            timestampInput.dispatchEvent(new Event('input', { bubbles: true }));
            timestampInput.dispatchEvent(new KeyboardEvent('keydown', { key: 'Enter', bubbles: true }));
          }
        }, 100);
        
        console.log('[YouTube Chat] Used keyboard shortcut method');
        return;
      }
    } catch (error) {
      console.log('[YouTube Chat] Keyboard shortcut failed:', error);
    }

    // Method 6: URL parameter change (last resort)
    try {
      const currentUrl = new URL(window.location);
      currentUrl.searchParams.set('t', `${seconds}s`);
      window.location.href = currentUrl.toString();
      console.log('[YouTube Chat] Used URL reload method');
    } catch (error) {
      console.error('[YouTube Chat] All timestamp methods failed:', error);
      
      // Show user feedback
      this.showTimestampError(seconds);
    }
  }

  secondsToTimestamp(seconds) {
    const hours = Math.floor(seconds / 3600);
    const minutes = Math.floor((seconds % 3600) / 60);
    const secs = Math.floor(seconds % 60);
    
    if (hours > 0) {
      return `${hours}:${minutes.toString().padStart(2, '0')}:${secs.toString().padStart(2, '0')}`;
    } else {
      return `${minutes}:${secs.toString().padStart(2, '0')}`;
    }
  }

  showTimestampError(seconds) {
    const timestamp = this.secondsToTimestamp(seconds);
    console.warn(`[YouTube Chat] Could not seek to ${timestamp}. Try manually seeking to this time.`);
    
    // Could add a visual notification here if needed
  }

  hideChat() {
    if (this.chatUI) {
      this.chatUI.classList.remove('visible');
      setTimeout(() => {
        this.chatUI.style.display = 'none';
      }, 200);
    }
  }

  showChat() {
    if (this.chatUI) {
      this.chatUI.style.display = 'flex';
      // Trigger animation
      setTimeout(() => {
        this.chatUI.classList.add('visible');
      }, 10);
      const input = this.chatUI.querySelector('.chat-input');
      if (input && !input.disabled) {
        setTimeout(() => input.focus(), 300);
      }
    }
  }

  toggleMinimize() {
    this.chatUI.classList.toggle('minimized');
  }

  toggleChat() {
    if (!this.chatUI) return;
    if (this.chatUI.classList.contains('visible')) {
      this.hideChat();
    } else {
      this.showChat();
    }
  }

  async checkApiKey() {
    try {
      const response = await chrome.runtime.sendMessage({ action: 'checkApiKey' });
      return response.success && response.hasApiKey;
    } catch (error) {
      console.error('Error checking API key:', error);
      return false;
    }
  }

  async startNewChat() {
    if (!confirm('Start a new chat? Current conversation will be saved.')) return;
    
    await this.autoSaveChat();
    
    const messagesContainer = this.chatUI.querySelector('.chat-messages');
    messagesContainer.innerHTML = '';
    this.conversationHistory = [];
    
    this.addMessage('assistant', 'New chat started. How can I help you with this video?');
    
    // Ensure UI is ready for new input
    this.resetUIState();
  }

  async autoSaveChat() {
    if (!this.currentVideoId || this.conversationHistory.length === 0) return;
    
    const videoTitle = document.querySelector('h1.ytd-video-primary-info-renderer')?.textContent || 
                      document.querySelector('#title h1')?.textContent || 
                      'Unknown video';
    
    await chrome.runtime.sendMessage({
      action: 'saveChat',
      videoId: this.currentVideoId,
      chatData: {
        videoId: this.currentVideoId,
        title: videoTitle,
        messages: this.conversationHistory,
        smartRouting: this.smartRoutingStrategy
      }
    });
  }

  async loadSavedChat(videoId) {
    try {
      const response = await chrome.runtime.sendMessage({
        action: 'loadChat',
        videoId: videoId
      });
      return response.success ? response.chatData : null;
    } catch (error) {
      console.error('Error loading chat:', error);
      return null;
    }
  }

  async clearCurrentChat() {
    if (!confirm('Clear current chat? This cannot be undone.')) return;
    
    const messagesContainer = this.chatUI.querySelector('.chat-messages');
    messagesContainer.innerHTML = '';
    this.conversationHistory = [];
    
    this.addMessage('assistant', 'Chat cleared. How can I help you?');
    
    // Ensure UI is ready for new input
    this.resetUIState();
    
    if (this.currentVideoId) {
      await chrome.runtime.sendMessage({
        action: 'clearChat',
        videoId: this.currentVideoId
      });
    }
  }

  async exportChat() {
    if (this.conversationHistory.length === 0) {
      alert('No chat to export');
      return;
    }
    
    try {
      const response = await chrome.runtime.sendMessage({
        action: 'exportChat',
        videoId: this.currentVideoId,
        format: 'markdown'
      });
      
      if (response.success) {
        const blob = new Blob([response.exportData], { type: 'text/markdown' });
        const url = URL.createObjectURL(blob);
        const a = document.createElement('a');
        a.href = url;
        a.download = `youtube-chat-${this.currentVideoId}.md`;
        a.click();
        URL.revokeObjectURL(url);
      }
    } catch (error) {
      console.error('Error exporting chat:', error);
      alert('Failed to export chat');
    }
  }

  async toggleHistory() {
    const panel = this.chatUI.querySelector('.chat-history-panel');
    const isVisible = panel.classList.contains('visible');
    
    if (!isVisible) {
      // Load and display chat history
      await this.loadChatHistory();
    }
    
    panel.classList.toggle('visible');
  }
  
  async loadChatHistory() {
    try {
      const response = await chrome.runtime.sendMessage({ action: 'getAllChats' });
      if (response.success && response.chats) {
        this.displayChatHistory(response.chats);
      }
    } catch (error) {
      console.error('Error loading chat history:', error);
    }
  }
  
  displayChatHistory(chats) {
    const historyList = this.chatUI.querySelector('.history-list');
    
    if (chats.length === 0) {
      historyList.innerHTML = `
        <div class="history-empty">
          <p>No saved conversations yet</p>
          <p class="history-hint">Your chat history will appear here</p>
        </div>
      `;
      return;
    }
    
    historyList.innerHTML = chats.map(chat => {
      const date = new Date(chat.lastUpdated);
      const dateStr = date.toLocaleDateString();
      const timeStr = date.toLocaleTimeString([], { hour: '2-digit', minute: '2-digit' });
      const messageCount = chat.messages ? chat.messages.length : 0;
      const isCurrentVideo = chat.videoId === this.currentVideoId;
      
      return `
        <div class="history-item ${isCurrentVideo ? 'current' : ''}" data-video-id="${chat.videoId}">
          <div class="history-item-title">${chat.title || 'Untitled Video'}</div>
          <div class="history-item-meta">
            <span>${dateStr} at ${timeStr}</span>
            <span>${messageCount} messages</span>
          </div>
          <div class="history-item-actions">
            ${isCurrentVideo ? 
              '<span class="history-current-badge">Current</span>' : 
              '<button class="history-load-btn" data-video-id="' + chat.videoId + '">Load</button>'
            }
            <button class="history-delete-btn" data-video-id="${chat.videoId}" title="Delete chat">🗑️</button>
          </div>
        </div>
      `;
    }).join('');
    
    // Add click handlers
    historyList.querySelectorAll('.history-load-btn').forEach(btn => {
      btn.addEventListener('click', (e) => {
        e.stopPropagation();
        const videoId = btn.getAttribute('data-video-id');
        this.loadHistoryItem(videoId);
      });
    });
    
    historyList.querySelectorAll('.history-delete-btn').forEach(btn => {
      btn.addEventListener('click', async (e) => {
        e.stopPropagation();
        const videoId = btn.getAttribute('data-video-id');
        if (confirm('Delete this chat history?')) {
          await this.deleteHistoryItem(videoId);
        }
      });
    });
  }
  
  async loadHistoryItem(videoId) {
    // Navigate to the video
    window.location.href = `https://www.youtube.com/watch?v=${videoId}`;
    this.hideHistory();
  }
  
  async deleteHistoryItem(videoId) {
    try {
      await chrome.runtime.sendMessage({ 
        action: 'clearChat', 
        videoId: videoId 
      });
      
      // Reload the history
      await this.loadChatHistory();
    } catch (error) {
      console.error('Error deleting chat:', error);
    }
  }

  hideHistory() {
    const panel = this.chatUI.querySelector('.chat-history-panel');
    panel.classList.remove('visible');
  }

  filterHistory(searchTerm) {
    // Implementation for filtering history
    console.log('Filtering history:', searchTerm);
  }

  initializeObservers() {
    // Watch for URL changes
    let lastUrl = location.href;
    new MutationObserver(() => {
      const url = location.href;
      if (url !== lastUrl) {
        lastUrl = url;
        console.log('[Smart] URL changed, checking for video');
        debounce(() => this.detectVideo(), 500)();
      }
    }).observe(document, { subtree: true, childList: true });
    
    // Watch for fullscreen changes
    document.addEventListener('fullscreenchange', () => this.handleFullscreenChange());
    
    // Initial detection
    setTimeout(() => this.detectVideo(), 1000);
  }

  handleFullscreenChange() {
    const isFullscreen = !!document.fullscreenElement;
    
    if (isFullscreen && !this.isInFullscreen) {
      // Entering fullscreen
      this.isInFullscreen = true;
      if (this.chatUI) {
        this.wasVisibleBeforeFullscreen = this.chatUI.style.display !== 'none';
        this.wasMinimizedBeforeFullscreen = this.chatUI.classList.contains('minimized');
        this.hideChat();
      }
    } else if (!isFullscreen && this.isInFullscreen) {
      // Exiting fullscreen
      this.isInFullscreen = false;
      if (this.wasVisibleBeforeFullscreen && this.chatUI) {
        this.showChat();
        if (!this.wasMinimizedBeforeFullscreen) {
          this.chatUI.classList.remove('minimized');
        }
      }
    }
  }
}

// Initialize smart extension
const smartExtension = new SmartYouTubeChatExtension();

// Wait for DOM and initialize
if (document.readyState === 'loading') {
  document.addEventListener('DOMContentLoaded', () => smartExtension.initialize());
} else {
  smartExtension.initialize();
}

// Listen for messages from popup/background
chrome.runtime.onMessage.addListener((request, sender, sendResponse) => {
  if (request.action === 'toggleChat') {
    smartExtension.toggleChat();
  }
});

// Listen for cost analysis requests
chrome.runtime.onMessage.addListener((request, sender, sendResponse) => {
  if (request.action === 'getCostInfo') {
    chrome.runtime.sendMessage({ action: 'getCostAnalysis' }, (response) => {
      if (response.success) {
        console.log('[Smart] Cost Analysis:', response.analysis);
        sendResponse(response.analysis);
      }
    });
    return true; // Keep channel open for async response
  }
});<|MERGE_RESOLUTION|>--- conflicted
+++ resolved
@@ -531,10 +531,7 @@
           <button class="history" title="Chat history">📚</button>
           <button class="export-chat" title="Export chat">💾</button>
           <span class="chat-title">YouTube Chat</span>
-<<<<<<< HEAD
-=======
           <div class="connection-status connected" title="Connected to extension background"></div>
->>>>>>> 34a5914f
         </div>
         <div class="header-controls">
           <button class="minimize">_</button>
